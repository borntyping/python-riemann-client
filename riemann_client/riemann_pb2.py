--- conflicted
+++ resolved
@@ -1,16 +1,10 @@
-"""Wraps the riemann_pb2_py2 and riemann_pb2_py3 modules"""
+"""Wraps the riemann_py2_pb2 and riemann_py3_pb2 modules"""
 
 import sys
 
 __all__ = ['Event', 'Msg', 'Query', 'Attribute']
 
 if sys.version_info >= (3,):
-<<<<<<< HEAD
-    from riemann_client.riemann_py3_pb2 import (Event, Msg, Query, Attribute)
+    from .riemann_py3_pb2 import (Event, Msg, Query, Attribute)
 else:
-    from riemann_client.riemann_py2_pb2 import (Event, Msg, Query, Attribute)
-=======
-    from .riemann_pb2_py3 import (Event, Msg, Query, Attribute)
-else:
-    from .riemann_pb2_py2 import (Event, Msg, Query, Attribute)
->>>>>>> 5533e051
+    from .riemann_py2_pb2 import (Event, Msg, Query, Attribute)
--- conflicted
+++ resolved
@@ -11,11 +11,7 @@
 
 setuptools.setup(
     name='riemann-client',
-<<<<<<< HEAD
-    version='6.5.0',
-=======
-    version='6.4.0',
->>>>>>> 5533e051
+    version='6.6.0',
 
     author="Sam Clements",
     author_email="sam.clements@datasift.com",
